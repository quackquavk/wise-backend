# Wise Backend API Documentation

This is the backend API for the Wise Suggestions platform. It provides endpoints for user authentication (via Google OAuth2), idea submission, and idea management.

## Base URL
```
http://localhost:8080/api
```

## Rate Limiting

The API implements rate limiting to ensure fair usage:
- 10 requests per minute per IP address
- Burst capacity of 10 requests
- When limit is exceeded, requests will receive a 429 (Too Many Requests) response

Rate limit headers in responses:
```http
X-RateLimit-Limit: 10       // Requests per minute allowed
X-RateLimit-Remaining: 8    // Remaining requests in current window
X-RateLimit-Reset: 47       // Seconds until the rate limit resets
```

## Authentication

The application uses Google OAuth2 for authentication. Here's how to implement it in your frontend:

### 1. Initiating Google Login

When the user clicks "Continue with Google" or similar button, redirect them to:
```javascript
// Example using vanilla JavaScript
window.location.href = 'http://localhost:8080/api/auth/google';

// Example using React Router
navigate('/api/auth/google');
```

### 2. Handling the OAuth Callback

After Google authentication, users will be redirected to your frontend URL with either:
- Success: `?token=YOUR_JWT_TOKEN`
- Error: `?error=ERROR_MESSAGE`

Example implementation in React:
```javascript
// AuthCallback.jsx
import { useEffect } from 'react';
import { useNavigate } from 'react-router-dom';

function AuthCallback() {
  const navigate = useNavigate();

  useEffect(() => {
    // Get URL parameters
    const params = new URLSearchParams(window.location.search);
    const token = params.get('token');
    const error = params.get('error');

    if (token) {
      // Store token in localStorage
      localStorage.setItem('auth_token', token);
      // Update auth state (e.g., using context or redux)
      // Redirect to dashboard
      navigate('/dashboard');
    } else if (error) {
      // Handle error
      console.error('Authentication error:', error);
      navigate('/login', { state: { error } });
    }
  }, []);

  return <div>Processing authentication...</div>;
}
```

### 3. Using the JWT Token

For all authenticated requests, include the token in the Authorization header:
```javascript
// Example API call
async function fetchProtectedData() {
  const token = localStorage.getItem('auth_token');
  
  const response = await fetch('http://localhost:8080/api/protected', {
    headers: {
      'Authorization': `Bearer ${token}`,
      'Content-Type': 'application/json'
    }
  });
  
  if (response.status === 401) {
    // Token expired or invalid
    localStorage.removeItem('auth_token');
    window.location.href = '/login';
    return;
  }
  
  return await response.json();
}
```

### 4. Checking Authentication Status

```javascript
// Example auth check function
function isAuthenticated() {
  const token = localStorage.getItem('auth_token');
  return !!token; // Returns true if token exists
}

// Example protected route component
function ProtectedRoute({ children }) {
  const navigate = useNavigate();
  
  useEffect(() => {
    if (!isAuthenticated()) {
      navigate('/login');
    }
  }, []);
  
  return children;
}
```

## API Endpoints

### Authentication

#### Google OAuth Login
```http
GET /auth/google
```
Initiates the Google OAuth2 flow. Redirects to Google's consent screen.

#### OAuth Callback
```http
GET /auth/google/callback
```
Internal endpoint that handles Google's response. Frontend doesn't need to implement this.

#### Get Current User
```http
GET /user/me
Authorization: Bearer <token>

Response: 200 OK
{
    "id": "string",
    "username": "string",
    "email": "string",
    "role": "User" | "Admin",
    "created_at": "timestamp",
    "updated_at": "timestamp"
}
```

### Ideas Management

<<<<<<< HEAD
#### Submit New Idea (Admin Only)
=======
#### Submit New Idea (Authenticated Users)
>>>>>>> 8cf8c0cb
```http
POST /ideas
Authorization: Bearer <admin-token>
Content-Type: application/json

{
    "title": "string",       // 5-100 characters
    "description": "string"  // 20-1000 characters
}

Response: 201 Created
{
    "message": "Idea submitted successfully"
}
```

<<<<<<< HEAD
Note: Only administrators can submit new ideas. Ideas are automatically approved upon submission.
=======
Note: Any authenticated user can submit ideas. Ideas are automatically approved.
>>>>>>> 8cf8c0cb

#### Get All Ideas
```http
GET /ideas
Authorization: Bearer <token> (optional)

Response: 200 OK
[
    {
        "id": "string",
        "user_id": "string",
        "username": "string",
        "email": "string",
        "title": "string",
        "description": "string",
        "is_approved": true,
        "status": "idea" | "in_progress" | "launched",
        "upvotes": number,
        "has_upvoted": boolean,  // Only included if user is authenticated
        "created_at": "timestamp",
        "updated_at": "timestamp"
    }
]
```

<<<<<<< HEAD
#### Get Single Idea
```http
GET /ideas/{idea_id}
Authorization: Bearer <token> (optional)

Response: 200 OK
{
    "id": "string",
    "user_id": "string",
    "username": "string",
    "email": "string",
    "title": "string",
    "description": "string",
    "is_approved": true,
    "upvotes": number,
    "has_upvoted": boolean,  // Only included if user is authenticated
    "created_at": "timestamp",
    "updated_at": "timestamp"
}

Response: 404 Not Found
{
    "message": "Idea not found"
=======
Note: Ideas are sorted by creation date (newest first).

#### Get Ideas by Status
```http
GET /ideas/status/{status}
status: "idea" | "in_progress" | "launched"
Authorization: Bearer <token> (optional)

Response: 200 OK
[
    {
        // Same as Get All Ideas response
    }
]
```

Note: Ideas within each status are sorted by creation date (newest first).

Response: 400 Bad Request
{
    "message": "Invalid status"
}
```

#### Update Idea Status (Admin Only)
```http
PUT /ideas/{idea_id}/status
Authorization: Bearer <admin-token>
Content-Type: application/json

{
    "status": "idea" | "in_progress" | "launched"
>>>>>>> 8cf8c0cb
}

Response: 400 Bad Request
{
<<<<<<< HEAD
    "message": "Invalid idea ID"
=======
    "message": "Idea status updated successfully"
}

Response: 400 Bad Request
{
    "message": "Invalid status"
>>>>>>> 8cf8c0cb
}
```

#### Toggle Upvote on an Idea
```http
POST /ideas/{idea_id}/upvote
Authorization: Bearer <token>

Response: 200 OK
{
    "message": "Upvote added successfully"
}

// When calling the same endpoint again (removing upvote)
Response: 200 OK
{
    "message": "Upvote removed successfully"
}
```

The upvote endpoint acts as a toggle:
1. First call: Adds an upvote if the user hasn't upvoted
2. Second call: Removes the upvote if the user has already upvoted
3. Each user can have at most one upvote on an idea at any time
4. The upvote count is automatically incremented/decremented

Example usage:
```bash
# Add upvote
curl -X POST http://localhost:8080/api/ideas/{idea_id}/upvote \
  -H "Authorization: Bearer <your-token>"

# Remove upvote (call the same endpoint again)
curl -X POST http://localhost:8080/api/ideas/{idea_id}/upvote \
  -H "Authorization: Bearer <your-token>"

# Check upvote status
curl http://localhost:8080/api/ideas/{idea_id} \
  -H "Authorization: Bearer <your-token>"
```

The upvote endpoint acts as a toggle:
1. First call: Adds an upvote if the user hasn't upvoted
2. Second call: Removes the upvote if the user has already upvoted
3. Each user can have at most one upvote on an idea at any time
4. The upvote count is automatically incremented/decremented

## Error Handling

### Common Error Responses
```json
{
    "401": "Authentication required",
    "403": "Admin access required",
    "404": "Resource not found",
    "400": "Validation errors",
    "500": "Internal server error"
}
```

## Frontend Implementation Guide

### 1. Setup Authentication Context (React example)
```javascript
// AuthContext.js
import { createContext, useState, useContext, useEffect } from 'react';

const AuthContext = createContext(null);

export function AuthProvider({ children }) {
  const [user, setUser] = useState(null);
  const [loading, setLoading] = useState(true);

  useEffect(() => {
    checkAuth();
  }, []);

  async function checkAuth() {
    const token = localStorage.getItem('auth_token');
    if (token) {
      try {
        const response = await fetch('http://localhost:8080/api/user/me', {
          headers: {
            'Authorization': `Bearer ${token}`
          }
        });
        if (response.ok) {
          const userData = await response.json();
          setUser(userData);
        } else {
          localStorage.removeItem('auth_token');
        }
      } catch (error) {
        console.error('Auth check failed:', error);
      }
    }
    setLoading(false);
  }

  return (
    <AuthContext.Provider value={{ user, loading, checkAuth }}>
      {children}
    </AuthContext.Provider>
  );
}

export const useAuth = () => useContext(AuthContext);
```

### 2. Login Button Component
```javascript
// LoginButton.js
function LoginButton() {
  return (
    <button
      onClick={() => {
        window.location.href = 'http://localhost:8080/api/auth/google';
      }}
      className="google-login-button"
    >
      Continue with Google
    </button>
  );
}
```

### 3. Protected Route Setup
```javascript
// ProtectedRoute.js
import { Navigate } from 'react-router-dom';
import { useAuth } from './AuthContext';

function ProtectedRoute({ children }) {
  const { user, loading } = useAuth();

  if (loading) {
    return <div>Loading...</div>;
  }

  if (!user) {
    return <Navigate to="/login" />;
  }

  return children;
}
```

### 4. Example Usage in App
```javascript
// App.js
import { BrowserRouter, Routes, Route } from 'react-router-dom';
import { AuthProvider } from './AuthContext';
import ProtectedRoute from './ProtectedRoute';
import AuthCallback from './AuthCallback';
import Dashboard from './Dashboard';
import Login from './Login';

function App() {
  return (
    <AuthProvider>
      <BrowserRouter>
        <Routes>
          <Route path="/login" element={<Login />} />
          <Route path="/auth/callback" element={<AuthCallback />} />
          <Route
            path="/dashboard"
            element={
              <ProtectedRoute>
                <Dashboard />
              </ProtectedRoute>
            }
          />
        </Routes>
      </BrowserRouter>
    </AuthProvider>
  );
}
```

## Development Setup

1. Backend runs on port 8080
2. Frontend should run on port 5173 (Vite's default port)
3. Make sure your Google OAuth credentials are properly configured:
   - Authorized JavaScript origins: `http://localhost:5173`
   - Authorized redirect URIs: `http://localhost:8080/api/auth/google/callback`

## Security Notes

1. Always store the JWT token securely (localStorage or httpOnly cookies)
2. Never expose the token in URLs except for the initial OAuth callback
3. Always validate token expiration
4. Clear token on logout or authentication errors
5. Use HTTPS in production <|MERGE_RESOLUTION|>--- conflicted
+++ resolved
@@ -157,11 +157,7 @@
 
 ### Ideas Management
 
-<<<<<<< HEAD
-#### Submit New Idea (Admin Only)
-=======
 #### Submit New Idea (Authenticated Users)
->>>>>>> 8cf8c0cb
 ```http
 POST /ideas
 Authorization: Bearer <admin-token>
@@ -178,11 +174,7 @@
 }
 ```
 
-<<<<<<< HEAD
-Note: Only administrators can submit new ideas. Ideas are automatically approved upon submission.
-=======
 Note: Any authenticated user can submit ideas. Ideas are automatically approved.
->>>>>>> 8cf8c0cb
 
 #### Get All Ideas
 ```http
@@ -208,31 +200,6 @@
 ]
 ```
 
-<<<<<<< HEAD
-#### Get Single Idea
-```http
-GET /ideas/{idea_id}
-Authorization: Bearer <token> (optional)
-
-Response: 200 OK
-{
-    "id": "string",
-    "user_id": "string",
-    "username": "string",
-    "email": "string",
-    "title": "string",
-    "description": "string",
-    "is_approved": true,
-    "upvotes": number,
-    "has_upvoted": boolean,  // Only included if user is authenticated
-    "created_at": "timestamp",
-    "updated_at": "timestamp"
-}
-
-Response: 404 Not Found
-{
-    "message": "Idea not found"
-=======
 Note: Ideas are sorted by creation date (newest first).
 
 #### Get Ideas by Status
@@ -265,21 +232,16 @@
 
 {
     "status": "idea" | "in_progress" | "launched"
->>>>>>> 8cf8c0cb
+}
+
+Response: 200 OK
+{
+    "message": "Idea status updated successfully"
 }
 
 Response: 400 Bad Request
 {
-<<<<<<< HEAD
-    "message": "Invalid idea ID"
-=======
-    "message": "Idea status updated successfully"
-}
-
-Response: 400 Bad Request
-{
     "message": "Invalid status"
->>>>>>> 8cf8c0cb
 }
 ```
 
