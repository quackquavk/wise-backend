--- conflicted
+++ resolved
@@ -50,12 +50,8 @@
         email: user.email,
         title: idea_data.title.clone(),
         description: idea_data.description.clone(),
-<<<<<<< HEAD
-        is_approved: true, // Auto-approved since admin created it
-=======
         is_approved: true, // Auto-approve since we removed admin-only restriction
         status: IdeaStatus::Idea, // Default status
->>>>>>> 8cf8c0cb
         upvotes: 0,
         upvoted_by: Vec::new(),
         created_at: mongodb::bson::DateTime::from_millis(Utc::now().timestamp_millis()),
@@ -80,14 +76,10 @@
     
     let ideas_collection = db.collection::<Idea>("ideas");
     match ideas_collection
-<<<<<<< HEAD
-        .find(doc! {}, None)  // Remove the is_approved filter temporarily for testing
-=======
         .find(doc! { "is_approved": true }, 
             mongodb::options::FindOptions::builder()
                 .sort(doc! { "created_at": -1 })
                 .build())
->>>>>>> 8cf8c0cb
         .await
     {
         Ok(cursor) => {
